--- conflicted
+++ resolved
@@ -188,7 +188,6 @@
         for class_label, descs in grouped.items():
             if not descs:
                 continue
-<<<<<<< HEAD
             # 只输出类别及实例数量，例如 "bird:3"
             # count = len(descs)
             count = sum(1 for region in local_regions if region['class_label'] == class_label)
@@ -197,27 +196,6 @@
         # 使用单行换行连接每个类别:数量，示例："bird:3\ndog:2"
         local_block = "\n".join(local_sections) if local_sections else "None"
         
-=======
-
-
-        # local_block = "\n\n".join(local_sections) if local_sections else "None"
-         # 只输出类别及实例数量，例如 "bird:3"
-            count = len(descs)
-            local_sections.append(f"{class_label}:{count}")
-
-            # 生成结构化分组块
-            section_lines = [f"OBJECT TYPE: {class_label}"]
-            for i, d in enumerate(descs, start=1):
-                section_lines.append(f"- Instance {i}: {d}")
-            local_entrys.append("\n".join(section_lines))
-
-
-
-
-        # 使用单行换行连接每个类别:数量，示例："bird:3\ndog:2"
-        local_block = "\n".join(local_sections) if local_sections else "None"
-        local_entrys_block = "\n\n".join(local_entrys) if local_entrys else "None"
->>>>>>> cf8fb9e0
         # 构建完整提示词
         prompt = self.PROMPT_TEMPLATE_PATCH.format(
             global_prompt_section=self.global_prompt_section,
